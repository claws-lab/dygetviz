import json
import os.path as osp
import warnings

import numpy as np
import pandas as pd
from numba import NumbaDeprecationWarning

import const
from arguments import args

warnings.simplefilter(action='ignore', category=NumbaDeprecationWarning)


def load_data(dataset_name=args.dataset_name) -> dict:
    """
    :return: dict that contains the following fields
        z: np.ndarray of shape (num_nodes, num_timesteps, num_dims): node embeddings
        ys: np.ndarray of shape (num_nodes, num_timesteps): node labels
        node2idx: dict that maps node name to node index
        node_presence: np.ndarray of shape (num_nodes, num_timesteps): 1 if node is present at timestep, 0 otherwise
    """

    config = json.load(
        open(osp.join("config", f"{dataset_name}.json"), 'r',
             encoding='utf-8'))

    z = np.load(
        osp.join("data", dataset_name, f"embeds_{dataset_name}.npy"))
    node2idx = json.load(
        open(osp.join("data", dataset_name, "node2idx.json"), 'r',
             encoding='utf-8'))
    perplexity = config["perplexity"]
    model_name = config["model_name"]
    idx_reference_snapshot = config["idx_reference_snapshot"]

    # Optional argument
    # Whether to display node type (e.g. anomalous, normal)
    display_node_type = config.get("display_node_type", False)
    interpolation = config.get("interpolation", 0.2)
    num_nearest_neighbors = config.get("num_nearest_neighbors",
                                       [3, 5, 10, 20, 50])

    snapshot_names = pd.read_csv(osp.join("data", args.dataset_name, f"snapshot_names.csv"))
    snapshot_names = snapshot_names['snapshot'].values

    plot_anomaly_labels = False

    try:
        node2label = json.load(
            open(osp.join("data", dataset_name, "node2label.json"), 'r',
                 encoding='utf-8'))



    except FileNotFoundError:
        node2label = {}

    if isinstance(config['reference_nodes'], str) and config[
        'reference_nodes'].endswith("json"):
        reference_nodes = json.load(
            open(osp.join("data", dataset_name, config['reference_nodes']),
                 'r', encoding='utf-8'))

    elif isinstance(config['reference_nodes'], list):
        reference_nodes = config['reference_nodes']

    else:
        raise NotImplementedError

    if isinstance(config['projected_nodes'], str) and config[
        'projected_nodes'].endswith("json"):
        projected_nodes = json.load(
            open(osp.join("data", dataset_name, config['projected_nodes']),
                 'r', encoding='utf-8'))

    elif isinstance(config['projected_nodes'], list):
        projected_nodes = config['projected_nodes']

    else:
        raise NotImplementedError

    projected_nodes = np.array(projected_nodes).astype(str)
    reference_nodes = np.array(reference_nodes).astype(str)

    node_presence = None

    # Dataset-specific node profile
    metadata_df = None # pd.DataFrame()

    highlighted_nodes = []

    if dataset_name == "Chickenpox":
        highlighted_nodes = np.array(
            ["BUDAPEST", "PEST", "BORSOD", "ZALA", "NOGRAD", "TOLNA", "VAS"])

        projected_nodes = np.array(list(node2idx.keys()))

        # All nodes are present since the very beginning
        node_presence = np.ones((z.shape[0], z.shape[1]), dtype=bool)

        reference_nodes = np.array(list(node2idx.keys()))

        # Only plot the first 100 snapshots, otherwise the plot is too crowded
        snapshot_names = snapshot_names[0:100]

        weekly_cases = pd.read_csv(
            osp.join("data", dataset_name, "hungary_chickenpox.csv"))

        ys = weekly_cases[reference_nodes].values

        metadata_df = pd.DataFrame(index=np.arange(len(reference_nodes)))

        metadata_df["node"] = reference_nodes
        metadata_df["Country"] = "Hungary"


    elif dataset_name == "DGraphFin":
        plot_anomaly_labels = True
        # Eliminate background nodes
        node2label = {n: l for n, l in node2label.items() if l in [0, 1]}



    # elif dataset_name == "Reddit":
    #     # 2018-01, ..., 2022-12
    #     snapshot_names = const.dataset_names_60_months


    elif dataset_name == "BMCBioinformatics2021":


        plot_anomaly_labels = True

        metadata_df = pd.read_excel(
            osp.join("data", dataset_name, "metadata.xlsx"))
        metadata_df = metadata_df.rename(columns={"entrez": "node"})
        metadata_df = metadata_df.astype({"node": str})
        node2idx = {str(k): v for k, v in node2idx.items()}

        metadata_df = metadata_df.drop(
            columns=["summary", "lineage", "gene_type"])

<<<<<<< HEAD

    elif args.dataset_name == "HistWords-CN-GNN":

        metadata_df = pd.read_csv(
            osp.join("data", args.dataset_name, "metadata.csv"))



=======
>>>>>>> 0f6a48d9
    try:
        label2node = {}

        for node, label in node2label.items():
            if label not in label2node:
                label2node[label] = []

            label2node[label].append(node)

    except:
        label2node = {}

    if node_presence is None:
        try:
            node_presence = np.load(
                osp.join("data", dataset_name, "node_presence.npy"))

        except FileNotFoundError:
            print(
                "node_presence.npy not found. Assuming all nodes are present at all timesteps.")
            node_presence = np.ones((z.shape[0], z.shape[1]), dtype=bool)

    return {
        "dataset_name": dataset_name,
        "model_name": model_name,
        "display_node_type": display_node_type,
        "highlighted_nodes": highlighted_nodes,
        "idx_reference_snapshot": idx_reference_snapshot,
        "interpolation": interpolation,
        "label2node": label2node,
        "metadata_df": metadata_df,
        "node2idx": node2idx,
        "node2label": node2label,
        "node_presence": node_presence,
        "num_nearest_neighbors": num_nearest_neighbors,
        "perplexity": perplexity,
        "plot_anomaly_labels": plot_anomaly_labels,
        "projected_nodes": projected_nodes,
        "reference_nodes": reference_nodes,
        "snapshot_names": snapshot_names,
        "z": z,

    }
<|MERGE_RESOLUTION|>--- conflicted
+++ resolved
@@ -1,197 +1,193 @@
-import json
-import os.path as osp
-import warnings
-
-import numpy as np
-import pandas as pd
-from numba import NumbaDeprecationWarning
-
-import const
-from arguments import args
-
-warnings.simplefilter(action='ignore', category=NumbaDeprecationWarning)
-
-
-def load_data(dataset_name=args.dataset_name) -> dict:
-    """
-    :return: dict that contains the following fields
-        z: np.ndarray of shape (num_nodes, num_timesteps, num_dims): node embeddings
-        ys: np.ndarray of shape (num_nodes, num_timesteps): node labels
-        node2idx: dict that maps node name to node index
-        node_presence: np.ndarray of shape (num_nodes, num_timesteps): 1 if node is present at timestep, 0 otherwise
-    """
-
-    config = json.load(
-        open(osp.join("config", f"{dataset_name}.json"), 'r',
-             encoding='utf-8'))
-
-    z = np.load(
-        osp.join("data", dataset_name, f"embeds_{dataset_name}.npy"))
-    node2idx = json.load(
-        open(osp.join("data", dataset_name, "node2idx.json"), 'r',
-             encoding='utf-8'))
-    perplexity = config["perplexity"]
-    model_name = config["model_name"]
-    idx_reference_snapshot = config["idx_reference_snapshot"]
-
-    # Optional argument
-    # Whether to display node type (e.g. anomalous, normal)
-    display_node_type = config.get("display_node_type", False)
-    interpolation = config.get("interpolation", 0.2)
-    num_nearest_neighbors = config.get("num_nearest_neighbors",
-                                       [3, 5, 10, 20, 50])
-
-    snapshot_names = pd.read_csv(osp.join("data", args.dataset_name, f"snapshot_names.csv"))
-    snapshot_names = snapshot_names['snapshot'].values
-
-    plot_anomaly_labels = False
-
-    try:
-        node2label = json.load(
-            open(osp.join("data", dataset_name, "node2label.json"), 'r',
-                 encoding='utf-8'))
-
-
-
-    except FileNotFoundError:
-        node2label = {}
-
-    if isinstance(config['reference_nodes'], str) and config[
-        'reference_nodes'].endswith("json"):
-        reference_nodes = json.load(
-            open(osp.join("data", dataset_name, config['reference_nodes']),
-                 'r', encoding='utf-8'))
-
-    elif isinstance(config['reference_nodes'], list):
-        reference_nodes = config['reference_nodes']
-
-    else:
-        raise NotImplementedError
-
-    if isinstance(config['projected_nodes'], str) and config[
-        'projected_nodes'].endswith("json"):
-        projected_nodes = json.load(
-            open(osp.join("data", dataset_name, config['projected_nodes']),
-                 'r', encoding='utf-8'))
-
-    elif isinstance(config['projected_nodes'], list):
-        projected_nodes = config['projected_nodes']
-
-    else:
-        raise NotImplementedError
-
-    projected_nodes = np.array(projected_nodes).astype(str)
-    reference_nodes = np.array(reference_nodes).astype(str)
-
-    node_presence = None
-
-    # Dataset-specific node profile
-    metadata_df = None # pd.DataFrame()
-
-    highlighted_nodes = []
-
-    if dataset_name == "Chickenpox":
-        highlighted_nodes = np.array(
-            ["BUDAPEST", "PEST", "BORSOD", "ZALA", "NOGRAD", "TOLNA", "VAS"])
-
-        projected_nodes = np.array(list(node2idx.keys()))
-
-        # All nodes are present since the very beginning
-        node_presence = np.ones((z.shape[0], z.shape[1]), dtype=bool)
-
-        reference_nodes = np.array(list(node2idx.keys()))
-
-        # Only plot the first 100 snapshots, otherwise the plot is too crowded
-        snapshot_names = snapshot_names[0:100]
-
-        weekly_cases = pd.read_csv(
-            osp.join("data", dataset_name, "hungary_chickenpox.csv"))
-
-        ys = weekly_cases[reference_nodes].values
-
-        metadata_df = pd.DataFrame(index=np.arange(len(reference_nodes)))
-
-        metadata_df["node"] = reference_nodes
-        metadata_df["Country"] = "Hungary"
-
-
-    elif dataset_name == "DGraphFin":
-        plot_anomaly_labels = True
-        # Eliminate background nodes
-        node2label = {n: l for n, l in node2label.items() if l in [0, 1]}
-
-
-
-    # elif dataset_name == "Reddit":
-    #     # 2018-01, ..., 2022-12
-    #     snapshot_names = const.dataset_names_60_months
-
-
-    elif dataset_name == "BMCBioinformatics2021":
-
-
-        plot_anomaly_labels = True
-
-        metadata_df = pd.read_excel(
-            osp.join("data", dataset_name, "metadata.xlsx"))
-        metadata_df = metadata_df.rename(columns={"entrez": "node"})
-        metadata_df = metadata_df.astype({"node": str})
-        node2idx = {str(k): v for k, v in node2idx.items()}
-
-        metadata_df = metadata_df.drop(
-            columns=["summary", "lineage", "gene_type"])
-
-<<<<<<< HEAD
-
-    elif args.dataset_name == "HistWords-CN-GNN":
-
-        metadata_df = pd.read_csv(
-            osp.join("data", args.dataset_name, "metadata.csv"))
-
-
-
-=======
->>>>>>> 0f6a48d9
-    try:
-        label2node = {}
-
-        for node, label in node2label.items():
-            if label not in label2node:
-                label2node[label] = []
-
-            label2node[label].append(node)
-
-    except:
-        label2node = {}
-
-    if node_presence is None:
-        try:
-            node_presence = np.load(
-                osp.join("data", dataset_name, "node_presence.npy"))
-
-        except FileNotFoundError:
-            print(
-                "node_presence.npy not found. Assuming all nodes are present at all timesteps.")
-            node_presence = np.ones((z.shape[0], z.shape[1]), dtype=bool)
-
-    return {
-        "dataset_name": dataset_name,
-        "model_name": model_name,
-        "display_node_type": display_node_type,
-        "highlighted_nodes": highlighted_nodes,
-        "idx_reference_snapshot": idx_reference_snapshot,
-        "interpolation": interpolation,
-        "label2node": label2node,
-        "metadata_df": metadata_df,
-        "node2idx": node2idx,
-        "node2label": node2label,
-        "node_presence": node_presence,
-        "num_nearest_neighbors": num_nearest_neighbors,
-        "perplexity": perplexity,
-        "plot_anomaly_labels": plot_anomaly_labels,
-        "projected_nodes": projected_nodes,
-        "reference_nodes": reference_nodes,
-        "snapshot_names": snapshot_names,
-        "z": z,
-
-    }
+import json
+import os.path as osp
+import warnings
+
+import numpy as np
+import pandas as pd
+from numba import NumbaDeprecationWarning
+
+import const
+from arguments import args
+
+warnings.simplefilter(action='ignore', category=NumbaDeprecationWarning)
+
+
+def load_data(dataset_name=args.dataset_name) -> dict:
+    """
+    :return: dict that contains the following fields
+        z: np.ndarray of shape (num_nodes, num_timesteps, num_dims): node embeddings
+        ys: np.ndarray of shape (num_nodes, num_timesteps): node labels
+        node2idx: dict that maps node name to node index
+        node_presence: np.ndarray of shape (num_nodes, num_timesteps): 1 if node is present at timestep, 0 otherwise
+    """
+
+    config = json.load(
+        open(osp.join("config", f"{dataset_name}.json"), 'r',
+             encoding='utf-8'))
+
+    z = np.load(
+        osp.join("data", dataset_name, f"embeds_{dataset_name}.npy"))
+    node2idx = json.load(
+        open(osp.join("data", dataset_name, "node2idx.json"), 'r',
+             encoding='utf-8'))
+    perplexity = config["perplexity"]
+    model_name = config["model_name"]
+    idx_reference_snapshot = config["idx_reference_snapshot"]
+
+    # Optional argument
+    # Whether to display node type (e.g. anomalous, normal)
+    display_node_type = config.get("display_node_type", False)
+    interpolation = config.get("interpolation", 0.2)
+    num_nearest_neighbors = config.get("num_nearest_neighbors",
+                                       [3, 5, 10, 20, 50])
+
+    snapshot_names = pd.read_csv(osp.join("data", args.dataset_name, f"snapshot_names.csv"))
+    snapshot_names = snapshot_names['snapshot'].values
+
+    plot_anomaly_labels = False
+
+    try:
+        node2label = json.load(
+            open(osp.join("data", dataset_name, "node2label.json"), 'r',
+                 encoding='utf-8'))
+
+
+
+    except FileNotFoundError:
+        node2label = {}
+
+    if isinstance(config['reference_nodes'], str) and config[
+        'reference_nodes'].endswith("json"):
+        reference_nodes = json.load(
+            open(osp.join("data", dataset_name, config['reference_nodes']),
+                 'r', encoding='utf-8'))
+
+    elif isinstance(config['reference_nodes'], list):
+        reference_nodes = config['reference_nodes']
+
+    else:
+        raise NotImplementedError
+
+    if isinstance(config['projected_nodes'], str) and config[
+        'projected_nodes'].endswith("json"):
+        projected_nodes = json.load(
+            open(osp.join("data", dataset_name, config['projected_nodes']),
+                 'r', encoding='utf-8'))
+
+    elif isinstance(config['projected_nodes'], list):
+        projected_nodes = config['projected_nodes']
+
+    else:
+        raise NotImplementedError
+
+    projected_nodes = np.array(projected_nodes).astype(str)
+    reference_nodes = np.array(reference_nodes).astype(str)
+
+    node_presence = None
+
+    # Dataset-specific node profile
+    metadata_df = None # pd.DataFrame()
+
+    highlighted_nodes = []
+
+    if dataset_name == "Chickenpox":
+        highlighted_nodes = np.array(
+            ["BUDAPEST", "PEST", "BORSOD", "ZALA", "NOGRAD", "TOLNA", "VAS"])
+
+        projected_nodes = np.array(list(node2idx.keys()))
+
+        # All nodes are present since the very beginning
+        node_presence = np.ones((z.shape[0], z.shape[1]), dtype=bool)
+
+        reference_nodes = np.array(list(node2idx.keys()))
+
+        # Only plot the first 100 snapshots, otherwise the plot is too crowded
+        snapshot_names = snapshot_names[0:100]
+
+        weekly_cases = pd.read_csv(
+            osp.join("data", dataset_name, "hungary_chickenpox.csv"))
+
+        ys = weekly_cases[reference_nodes].values
+
+        metadata_df = pd.DataFrame(index=np.arange(len(reference_nodes)))
+
+        metadata_df["node"] = reference_nodes
+        metadata_df["Country"] = "Hungary"
+
+
+    elif dataset_name == "DGraphFin":
+        plot_anomaly_labels = True
+        # Eliminate background nodes
+        node2label = {n: l for n, l in node2label.items() if l in [0, 1]}
+
+
+
+    # elif dataset_name == "Reddit":
+    #     # 2018-01, ..., 2022-12
+    #     snapshot_names = const.dataset_names_60_months
+
+
+    elif dataset_name == "BMCBioinformatics2021":
+
+
+        plot_anomaly_labels = True
+
+        metadata_df = pd.read_excel(
+            osp.join("data", dataset_name, "metadata.xlsx"))
+        metadata_df = metadata_df.rename(columns={"entrez": "node"})
+        metadata_df = metadata_df.astype({"node": str})
+        node2idx = {str(k): v for k, v in node2idx.items()}
+
+        metadata_df = metadata_df.drop(
+            columns=["summary", "lineage", "gene_type"])
+
+    elif args.dataset_name == "HistWords-CN-GNN":
+
+        metadata_df = pd.read_csv(
+            osp.join("data", args.dataset_name, "metadata.csv"))
+
+
+
+    try:
+        label2node = {}
+
+        for node, label in node2label.items():
+            if label not in label2node:
+                label2node[label] = []
+
+            label2node[label].append(node)
+
+    except:
+        label2node = {}
+
+    if node_presence is None:
+        try:
+            node_presence = np.load(
+                osp.join("data", dataset_name, "node_presence.npy"))
+
+        except FileNotFoundError:
+            print(
+                "node_presence.npy not found. Assuming all nodes are present at all timesteps.")
+            node_presence = np.ones((z.shape[0], z.shape[1]), dtype=bool)
+
+    return {
+        "dataset_name": dataset_name,
+        "model_name": model_name,
+        "display_node_type": display_node_type,
+        "highlighted_nodes": highlighted_nodes,
+        "idx_reference_snapshot": idx_reference_snapshot,
+        "interpolation": interpolation,
+        "label2node": label2node,
+        "metadata_df": metadata_df,
+        "node2idx": node2idx,
+        "node2label": node2label,
+        "node_presence": node_presence,
+        "num_nearest_neighbors": num_nearest_neighbors,
+        "perplexity": perplexity,
+        "plot_anomaly_labels": plot_anomaly_labels,
+        "projected_nodes": projected_nodes,
+        "reference_nodes": reference_nodes,
+        "snapshot_names": snapshot_names,
+        "z": z,
+
+    }