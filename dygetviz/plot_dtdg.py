--- conflicted
+++ resolved
@@ -1,509 +1,502 @@
-"""Visualizing Dynamic Graph Embedding Trajectories
-
-Created 2023.7
-"""
-import logging
-import os.path as osp
-import pickle
-import traceback
-import warnings
-from collections import defaultdict
-
-import numpy as np
-import pandas as pd
-import plotly.express as px
-import plotly.graph_objects as go
-import plotly.io as pio
-import torch
-from tqdm import tqdm
-
-
-import const
-from arguments import parse_args
-from const_viz import *
-from data.dataloader import load_data
-from utils.utils_logging import configure_default_logging
-from utils.utils_misc import project_setup, get_visualization_name
-from utils.utils_training import pairwise_cos_sim
-from utils.utils_visual import get_colors, get_hovertemplate
-from visualization.anchor_nodes_generator import get_dataframe_for_visualization
-
-
-
-warnings.simplefilter(action='ignore', category=FutureWarning)
-
-<<<<<<< HEAD
-
-configure_default_logging()
-logger = logging.getLogger(__name__)
-
-=======
-args = parse_args()
->>>>>>> 573a5bf7
-########## General Parameters. May be overwritten by individual datasets ##########
-K = 10
-
-
-################################
-
-def get_visualization_cache(dataset_name: str, device: str, model_name: str,
-                            visualization_dim, visualization_model_name: str):
-    r"""
-
-    Args:
-        dataset_name (str): Dataset name
-        device (str): Device to use for tensor computation
-        model_name (str): The DTDG model name (e.g. tgn, DyRep, etc.) that trained the embeddings
-        visualization_dim (int): The dimension of the visualization, either 2 or 3 (2D or 3D).
-        visualization_model_name (str): The visualization model (e.g. tsne, umap, etc.) that projects the embeddings to 2D/3D
-
-    Returns:
-
-    """
-
-    print("TODO")
-    if dataset_name.startswith("tgbl"):
-        data = load_data(dataset_name, True)
-    else:
-        data = load_data(dataset_name)
-
-    annotation = data.get("annotation", {})
-    highlighted_nodes = data["highlighted_nodes"]
-    idx_reference_snapshot = data["idx_reference_snapshot"]
-    interpolation = data["interpolation"]
-    metadata_df = data["metadata_df"]
-    node_presence = data["node_presence"]
-    node2idx = data["node2idx"]
-    node2label = data["node2label"]
-    num_nearest_neighbors = data["num_nearest_neighbors"]
-    perplexity = data["perplexity"]
-    plot_anomaly_labels = data["plot_anomaly_labels"]
-    projected_nodes = data["projected_nodes"]
-    reference_nodes = data["reference_nodes"]
-    snapshot_names = data["snapshot_names"]
-    z = data["z"]
-
-    DEBUG = False
-
-    visual_dir = osp.join("outputs", "visual", dataset_name)
-
-    # Enable this line if we want to include all trajectories when we generate the visualization cache (*.json) files.
-    # NOTE: this will make the visualization cache files very large and dataloading very slow.
-    # projected_nodes = list(projected_nodes) + list(set(reference_nodes) - set(projected_nodes))
-
-    projected_nodes = np.array(projected_nodes)
-
-    idx2node = {idx: node for node, idx in node2idx.items()}
-
-    """
-    ## Select nodes as the anchor nodes (i.e. the reference frame)
-    """
-
-    idx_projected_nodes = np.array([node2idx[node] for node in projected_nodes])
-
-    idx_reference_node = np.array([node2idx[n] for n in reference_nodes])
-
-    # The reference nodes (anchor) is only a subset of all nodes, so we need a separate mapping other than `node2idx`
-    reference_node2idx = {node: idx for idx, node in enumerate(reference_nodes)}
-    reference_idx2node = {idx: node for idx, node in enumerate(reference_nodes)}
-
-    if dataset_name in const.dataset_name2months:
-        # All nodes with insufficient interactions should be set to 0 already
-        assert \
-            z[idx_reference_snapshot, idx_reference_node].sum(
-                axis=1).nonzero()[
-                0].shape[0] == len(reference_nodes)
-
-    ################################
-
-    outputs = get_dataframe_for_visualization(
-        z[idx_reference_snapshot, idx_reference_node], args,
-        nodes_li=reference_nodes, idx_reference_node=idx_reference_node,
-        plot_anomaly_labels=plot_anomaly_labels,
-        node2label=node2label,
-        perplexity=perplexity,
-        metadata_df=metadata_df)
-
-    for nn in num_nearest_neighbors:
-        logger.info("-" * 30)
-        print(f"> # Nearest Neighbors: {nn}")
-        print("-" * 30)
-
-        # Coordinates of the subreddits in the embedding space for each snapshot
-        highlighted_idx_node_coords = {
-            "x": defaultdict(list),
-            "y": defaultdict(list),
-            const.IDX_SNAPSHOT: defaultdict(list),
-        }
-
-        visualization_name = get_visualization_name(dataset_name, model_name,
-                                   visualization_model_name, perplexity, nn,
-                                   interpolation, idx_reference_snapshot)
-
-        embedding_train = outputs['embedding']
-        df_visual = outputs['df_visual']
-
-        # Plot the anchor nodes in the background
-
-        # df_visual.rename({"Country": 'custom_data_0'}, axis=1, inplace=True)
-
-        if metadata_df is not None:
-
-            fields = metadata_df.columns.tolist()
-            fields.remove("node")
-
-            df_visual.rename(
-                {field: f'hover_data_{i}' for i, field in enumerate(fields)},
-                axis=1, inplace=True)
-
-
-        else:
-            fields = []
-
-        # Specify the number of animation frames (0 to n)
-        num_animation_frames = len(snapshot_names) - 1
-
-        # Create the static background DataFrame
-        background_df = pd.concat([df_visual] * (num_animation_frames + 1), ignore_index=True)
-        background_df[const.IDX_SNAPSHOT] = [frame_value for frame_value in range(num_animation_frames + 1) for _ in range(len(df_visual))]
-        fig_scatter = px.scatter(background_df, x="x", y="y",
-                                 hover_data={
-                                     f'hover_data_{i}': True for i, field in
-                                     enumerate(fields)
-                                 },
-                                 size="node_size",
-                                 color='node_color', text="display_name",
-                                 hover_name="node",
-                                animation_frame=const.IDX_SNAPSHOT,
-                                animation_group="node",
-                                title = f"{model_name}_{dataset_name}",
-                                 log_x=False,
-                                 opacity=0.7)
-
-        # metadata_df contains the node metadata to be displayed when we hover over the nodes
-
-        # Set the background color to white, and remove x/y-axis grid
-        fig_scatter.update_layout(plot_bgcolor='white',
-                                  xaxis=dict(showgrid=False),
-                                  yaxis=dict(showgrid=False))
-
-        if metadata_df is not None:
-            # assert (fig_scatter.data[0].hovertext == metadata_df.node.values).all()
-
-            fig_scatter.data[0].hovertemplate = get_hovertemplate(
-                fields_in_customdata=fields, is_trajectory=False)
-
-        path_coords = osp.join(visual_dir, f"{visualization_name}.xlsx")
-
-        # Save the coordinates of the anchor nodes so that we can plot them later using searborn / matplotlib
-
-        with pd.ExcelWriter(path_coords, engine='openpyxl') as writer:
-            df_visual.to_excel(writer, sheet_name='background', index=False)
-
-        def adjust_node_color_size(fig):
-            """
-            Manually adjust the node colors
-            :param fig: plotly.graph_objs._figure.Figure
-            :return: fig: plotly.graph_objs._figure.Figure
-            """
-            for i in range(len(fig.data)):
-                color = fig.data[i]['name']
-                node_type = color_to_node_type[color]
-                fig.data[i]['legendgroup'] = fig.data[i][
-                    'name'] = node_type
-                fig.data[i]['marker']['color'] = color
-                fig.data[i]['marker']['size'] = node_type_to_size[
-                    node_type]
-            # Adding static background nodes to each frame
-            for i in range(len(fig.frames)):
-                fig.frames[i].data = fig.data
-                
-            return fig
-
-        fig_scatter = adjust_node_color_size(fig_scatter)
-
-        embedding_test_all = []
-
-        for idx_snapshot, snapshot_name in enumerate(snapshot_names):
-
-            # Original temporal node embeddings to be projected at snapshot `idx_snapshot`
-
-            try:
-                # (#reference_nodes, embed_dim)
-                z_reference_embeds = z[idx_snapshot,
-                                     idx_reference_node, :]
-
-            except:
-                raise ValueError(f"Snapshot {idx_snapshot} does not exist")
-
-            z_projected_embeds: np.ndarray = z[idx_snapshot,
-                                             idx_projected_nodes,
-                                             :]
-
-            cos_sim_mat = pairwise_cos_sim(z_projected_embeds,
-                                           z_reference_embeds, device)
-
-            z_projected_coords_li = []
-
-            # Vectorize inner loop
-            all_possible_idx_reference_node = torch.tensor(
-                [reference_node2idx.get(node, -1)
-                 for node in projected_nodes], device=device)
-
-            # Compute top-k values for all nodes at once
-            cos_sim_topk_values, cos_sim_topk_indices = cos_sim_mat.topk(nn + 1,
-                                                                         largest=True)
-
-            mask = (cos_sim_topk_indices != all_possible_idx_reference_node[:,
-                                            None])
-            # For each row, keep the first nn `True`
-            mask = mask & (torch.concat(
-                [torch.ones((mask.shape[0], nn), dtype=torch.bool, device=device),
-                 (mask.sum(dim=1) <= nn).reshape(-1, 1)], dim=1))
-
-            cos_sim_topk_values = cos_sim_topk_values[mask].reshape(-1,
-                                                                    nn).cpu().numpy()
-            cos_sim_topk_indices = cos_sim_topk_indices[mask].reshape(-1,
-                                                                      nn).cpu().numpy()
-
-            z_projected_coords = np.array(
-                embedding_train[cos_sim_topk_indices].tolist()).mean(axis=1)
-
-            # Algorithm 1 Line 12 (Vectorized)
-            embedding_test = embedding_train[
-                                 all_possible_idx_reference_node.cpu()] * interpolation + z_projected_coords * (
-                                         1 - interpolation)
-
-<<<<<<< HEAD
-            if DEBUG:
-                print("[Sanity Check] The following should print True:",
-                      np.allclose(embedding_test, embedding_test2.__array__()))
-
-            # if DEBUG:
-            for i, node in enumerate(projected_nodes):
-                idx_node = node2idx[node]
-
-                if node_presence[idx_snapshot, idx_node]:
-                    highlighted_idx_node_coords['x'][node] += [
-                        embedding_test[i][0]]
-                    highlighted_idx_node_coords['y'][node] += [
-                        embedding_test[i][1]]
-                    highlighted_idx_node_coords[const.IDX_SNAPSHOT][
-                        node] += [
-                        idx_snapshot]
-
-=======
->>>>>>> 573a5bf7
-            embedding_test_all += [embedding_test]
-
-        embedding_test_all = np.stack(embedding_test_all)
-
-        colors = get_colors(len(projected_nodes))
-        data = []
-
-        # Initialize the figure with the background dots
-        fig = go.Figure()
-
-        for trace in fig_scatter.data:
-            fig.add_trace(trace)
-        
-        # Copy over frames/layout from original, layout is for the UI
-        fig.frames = fig_scatter.frames
-        fig.layout = fig_scatter.layout
-        
-        dataframes = {}
-
-        for idx, node in enumerate(
-                tqdm(projected_nodes, desc=f"Adding trajectories")):
-            num_total_snapshots = len(
-                highlighted_idx_node_coords[const.IDX_SNAPSHOT][node])
-
-            idx_node = node2idx[node]
-
-            if len(highlighted_idx_node_coords['x'][node]) < 1 or len(
-                    highlighted_idx_node_coords['y'][node]) < 1:
-                raise ValueError(f"{node} has no coordinates")
-
-            hover_name = [f"Node: {node} | Snapshot: {snap}" for x, snap in
-                          zip(highlighted_idx_node_coords[
-                                  const.IDX_SNAPSHOT][
-                                  node], snapshot_names)]
-
-            display_name = [f"{node} ({snap})" for i, (x, snap) in
-                            enumerate(zip(highlighted_idx_node_coords[
-                                              const.IDX_SNAPSHOT][
-                                              node], snapshot_names))]
-
-            if len(snapshot_names) <= 10:
-                display_name = display_name
-            elif len(snapshot_names) <= 20:
-                display_name = [name if i % 3 == 0 else "" for i, name in
-                                enumerate(display_name)]
-            else:
-                display_name = [name if i % 10 == 0 else "" for i, name in
-                                enumerate(display_name)]
-
-            df = pd.DataFrame({
-                'x': embedding_test_all[:, idx, 0][
-                    node_presence[:, idx_node]],
-                'y': embedding_test_all[:, idx, 1][
-                    node_presence[:, idx_node]],
-                const.IDX_SNAPSHOT:
-                    node_presence[:, idx_node].nonzero()[0],
-                'display_name': display_name,
-                "hover_name": hover_name,
-                'node_color': [colors[idx]] * (num_total_snapshots),
-            }, index=np.arange(num_total_snapshots))
-            df['node'] = node
-
-            if metadata_df is not None:
-                df = pd.merge(df, right=metadata_df, on="node")
-                df.rename(
-                    {field: f'hover_data_{i}' for i, field in
-                     enumerate(fields)},
-                    axis=1, inplace=True)
-
-            dataframes[str(node)] = df
-
-            if dataset_name == "Science2013Ant":
-                projected_node_name = f"{node} ({annotation.get(node, '')})"
-
-            elif dataset_name == "DGraphFin":
-                if node2label[node] == 0:
-                    projected_node_name = f"{node} (Normal)"
-
-                elif node2label[node] == 1:
-                    projected_node_name = f"{node} (Fraud)"
-
-                elif node2label[node] in [2, 3]:
-                    projected_node_name = f"{node} (Background)"
-
-                else:
-                    raise ValueError(node2label[node])
-
-
-            else:
-                projected_node_name = str(node)
-
-            # Traces in sequence 0-num_animation_frames
-            traces_of_line = [px.line(df.loc[0:i], x='x', y='y', hover_name='hover_name',
-                               text="display_name", 
-                               color='node_color', 
-                               labels=df.loc[0:i]['node'],
-                               hover_data={
-                                   f'hover_data_{i}': True for i, field in enumerate(fields)
-                                   }
-                                ).data[0] for i in range(num_animation_frames + 1)]
-
-            fig_line = px.line(df, x='x', y='y', hover_name='hover_name',
-                               text="display_name",
-                                 color='node_color',
-                               animation_frame=const.IDX_SNAPSHOT, animation_group='hover_name',
-                               labels=df["node"],
-                               hover_data={
-                                   f'hover_data_{i}': True for i, field in
-                                   enumerate(fields)
-                               }
-                               )
-
-            if len(fig_line.data) == 0:
-                continue
-
-            try:
-                fig_line.data[0].line.color = colors[idx]
-
-                fig_line.data[0].line.width = 5
-                fig_line.data[0].marker.size = 6
-
-                # Change the displayed name in the legend
-                fig_line.data[0]['name'] = projected_node_name
-
-                fig_line.data[0].hovertemplate = get_hovertemplate(
-                    fields_in_customdata=fields, is_trajectory=True)
-                print(get_hovertemplate(fields_in_customdata=fields, is_trajectory=True))
-                for frame in traces_of_line:
-                    frame.line.color = colors[idx]
-                    frame.line.width = 5
-                    frame.marker.size = 20
-
-                    # Change the displayed name in the legend
-                    frame['name'] = projected_node_name
-
-                    frame.hovertemplate = get_hovertemplate(
-                        fields_in_customdata=fields, is_trajectory=True)
-                    
-                # default frames are single points, need to rewrite them as lines up until that point
-                frames = [
-                    go.Frame(data=traces_of_line[i], name=str(i))
-                    for i in range(num_animation_frames + 1)]
-                fig_line.frames = frames
-
-
-            except:
-                traceback.print_exc()
-
-
-            for trace in fig_line.data:
-                fig = fig.add_trace(trace)
-
-            frames = [
-                go.Frame(data=f.data + fig_line.frames[i].data, name=f.name)
-                for i, f in enumerate(fig.frames)]
-            fig.frames = frames  
-
-        # Write all pd.Dataframe's to Excel outside the loop
-        mode = 'a' if osp.exists(path_coords) else 'w'
-
-        if len(dataframes) >= 100:
-            # If #nodes >= 100, loading/saving to excel will take too much time.
-            with open(osp.join(visual_dir, f"{visualization_name}.pkl"),
-                      'wb') as f:
-                pickle.dump(dataframes, f)
-
-        else:
-            with pd.ExcelWriter(path_coords, engine='openpyxl', mode=mode,
-                                if_sheet_exists='replace') as writer:
-                for sheet, df in dataframes.items():
-                    df.to_excel(writer, sheet_name=sheet, index=False)
-
-        # fig = go.Figure(data=data + fig_scatter.data)
-
-        fig.update_layout(
-            plot_bgcolor='white',  # Set the background color to white
-            xaxis=dict(showticklabels=False),  # Hide x-axis tick labels
-            yaxis=dict(showticklabels=False),  # Hide y-axis tick labels
-            xaxis_showgrid=True,  # Show x-axis grid lines
-            yaxis_showgrid=True
-        )
-
-        # fig.data = fig.frames[0].data
-        # Something goes wrong with the data in the initial set and they can't map properly to the frames, causing viz issues.
-        # Recreating the Figure with the first frame as the data
-        # for fig.frames[0].data
-        # Make everything not default displayed except the background and first two paths, or first one path if there is also anomoly cases
-        for data in fig.frames[0].data[3:]:
-            data.visible = 'legendonly'
-        fig = go.Figure(data=fig.frames[0].data, frames=fig.frames, layout=fig.layout)
-        fig.write_html(
-            osp.join(visual_dir, f"Trajectory_{visualization_name}.html"))
-
-        """
-        To load the plot, use:
-        fig = pio.read_json(osp.join(visual_dir, f"Trajectory_{visualization_name}.json"))
-        """
-        print('writing json to: ', osp.join(args.visual_dir,
-                                     f"Trajectory_{visualization_name}.json"))
-        
-        pio.write_json(fig, osp.join(visual_dir,
-                                     f"Trajectory_{visualization_name}.json"))
-
-        return fig
-
-
-if __name__ == '__main__':
-    project_setup()
-
-    args = parse_args()
-    get_visualization_cache(dataset_name=args.dataset_name, device=args.device,
-                            model_name=args.model, visualization_dim=2,
-                            visualization_model_name=args.visualization_model)
+"""Visualizing Dynamic Graph Embedding Trajectories
+
+Created 2023.7
+"""
+import logging
+import os.path as osp
+import pickle
+import traceback
+import warnings
+from collections import defaultdict
+
+import numpy as np
+import pandas as pd
+import plotly.express as px
+import plotly.graph_objects as go
+import plotly.io as pio
+import torch
+from tqdm import tqdm
+
+
+import const
+from arguments import parse_args
+from const_viz import *
+from data.dataloader import load_data
+from utils.utils_logging import configure_default_logging
+from utils.utils_misc import project_setup, get_visualization_name
+from utils.utils_training import pairwise_cos_sim
+from utils.utils_visual import get_colors, get_hovertemplate
+from visualization.anchor_nodes_generator import get_dataframe_for_visualization
+
+
+
+warnings.simplefilter(action='ignore', category=FutureWarning)
+
+
+configure_default_logging()
+logger = logging.getLogger(__name__)
+
+########## General Parameters. May be overwritten by individual datasets ##########
+K = 10
+
+
+################################
+
+def get_visualization_cache(dataset_name: str, device: str, model_name: str,
+                            visualization_dim, visualization_model_name: str):
+    r"""
+
+    Args:
+        dataset_name (str): Dataset name
+        device (str): Device to use for tensor computation
+        model_name (str): The DTDG model name (e.g. tgn, DyRep, etc.) that trained the embeddings
+        visualization_dim (int): The dimension of the visualization, either 2 or 3 (2D or 3D).
+        visualization_model_name (str): The visualization model (e.g. tsne, umap, etc.) that projects the embeddings to 2D/3D
+
+    Returns:
+
+    """
+
+    print("TODO")
+    if dataset_name.startswith("tgbl"):
+        data = load_data(dataset_name, True)
+    else:
+        data = load_data(dataset_name)
+
+    annotation = data.get("annotation", {})
+    highlighted_nodes = data["highlighted_nodes"]
+    idx_reference_snapshot = data["idx_reference_snapshot"]
+    interpolation = data["interpolation"]
+    metadata_df = data["metadata_df"]
+    node_presence = data["node_presence"]
+    node2idx = data["node2idx"]
+    node2label = data["node2label"]
+    num_nearest_neighbors = data["num_nearest_neighbors"]
+    perplexity = data["perplexity"]
+    plot_anomaly_labels = data["plot_anomaly_labels"]
+    projected_nodes = data["projected_nodes"]
+    reference_nodes = data["reference_nodes"]
+    snapshot_names = data["snapshot_names"]
+    z = data["z"]
+
+    DEBUG = False
+
+    visual_dir = osp.join("outputs", "visual", dataset_name)
+
+    # Enable this line if we want to include all trajectories when we generate the visualization cache (*.json) files.
+    # NOTE: this will make the visualization cache files very large and dataloading very slow.
+    # projected_nodes = list(projected_nodes) + list(set(reference_nodes) - set(projected_nodes))
+
+    projected_nodes = np.array(projected_nodes)
+
+    idx2node = {idx: node for node, idx in node2idx.items()}
+
+    """
+    ## Select nodes as the anchor nodes (i.e. the reference frame)
+    """
+
+    idx_projected_nodes = np.array([node2idx[node] for node in projected_nodes])
+
+    idx_reference_node = np.array([node2idx[n] for n in reference_nodes])
+
+    # The reference nodes (anchor) is only a subset of all nodes, so we need a separate mapping other than `node2idx`
+    reference_node2idx = {node: idx for idx, node in enumerate(reference_nodes)}
+    reference_idx2node = {idx: node for idx, node in enumerate(reference_nodes)}
+
+    if dataset_name in const.dataset_name2months:
+        # All nodes with insufficient interactions should be set to 0 already
+        assert \
+            z[idx_reference_snapshot, idx_reference_node].sum(
+                axis=1).nonzero()[
+                0].shape[0] == len(reference_nodes)
+
+    ################################
+
+    outputs = get_dataframe_for_visualization(
+        z[idx_reference_snapshot, idx_reference_node], args,
+        nodes_li=reference_nodes, idx_reference_node=idx_reference_node,
+        plot_anomaly_labels=plot_anomaly_labels,
+        node2label=node2label,
+        perplexity=perplexity,
+        metadata_df=metadata_df)
+
+    for nn in num_nearest_neighbors:
+        logger.info("-" * 30)
+        print(f"> # Nearest Neighbors: {nn}")
+        print("-" * 30)
+
+        # Coordinates of the subreddits in the embedding space for each snapshot
+        highlighted_idx_node_coords = {
+            "x": defaultdict(list),
+            "y": defaultdict(list),
+            const.IDX_SNAPSHOT: defaultdict(list),
+        }
+
+        visualization_name = get_visualization_name(dataset_name, model_name,
+                                   visualization_model_name, perplexity, nn,
+                                   interpolation, idx_reference_snapshot)
+
+        embedding_train = outputs['embedding']
+        df_visual = outputs['df_visual']
+
+        # Plot the anchor nodes in the background
+
+        # df_visual.rename({"Country": 'custom_data_0'}, axis=1, inplace=True)
+
+        if metadata_df is not None:
+
+            fields = metadata_df.columns.tolist()
+            fields.remove("node")
+
+            df_visual.rename(
+                {field: f'hover_data_{i}' for i, field in enumerate(fields)},
+                axis=1, inplace=True)
+
+
+        else:
+            fields = []
+
+        # Specify the number of animation frames (0 to n)
+        num_animation_frames = len(snapshot_names) - 1
+
+        # Create the static background DataFrame
+        background_df = pd.concat([df_visual] * (num_animation_frames + 1), ignore_index=True)
+        background_df[const.IDX_SNAPSHOT] = [frame_value for frame_value in range(num_animation_frames + 1) for _ in range(len(df_visual))]
+        fig_scatter = px.scatter(background_df, x="x", y="y",
+                                 hover_data={
+                                     f'hover_data_{i}': True for i, field in
+                                     enumerate(fields)
+                                 },
+                                 size="node_size",
+                                 color='node_color', text="display_name",
+                                 hover_name="node",
+                                animation_frame=const.IDX_SNAPSHOT,
+                                animation_group="node",
+                                title = f"{model_name}_{dataset_name}",
+                                 log_x=False,
+                                 opacity=0.7)
+
+        # metadata_df contains the node metadata to be displayed when we hover over the nodes
+
+        # Set the background color to white, and remove x/y-axis grid
+        fig_scatter.update_layout(plot_bgcolor='white',
+                                  xaxis=dict(showgrid=False),
+                                  yaxis=dict(showgrid=False))
+
+        if metadata_df is not None:
+            # assert (fig_scatter.data[0].hovertext == metadata_df.node.values).all()
+
+            fig_scatter.data[0].hovertemplate = get_hovertemplate(
+                fields_in_customdata=fields, is_trajectory=False)
+
+        path_coords = osp.join(visual_dir, f"{visualization_name}.xlsx")
+
+        # Save the coordinates of the anchor nodes so that we can plot them later using searborn / matplotlib
+
+        with pd.ExcelWriter(path_coords, engine='openpyxl') as writer:
+            df_visual.to_excel(writer, sheet_name='background', index=False)
+
+        def adjust_node_color_size(fig):
+            """
+            Manually adjust the node colors
+            :param fig: plotly.graph_objs._figure.Figure
+            :return: fig: plotly.graph_objs._figure.Figure
+            """
+            for i in range(len(fig.data)):
+                color = fig.data[i]['name']
+                node_type = color_to_node_type[color]
+                fig.data[i]['legendgroup'] = fig.data[i][
+                    'name'] = node_type
+                fig.data[i]['marker']['color'] = color
+                fig.data[i]['marker']['size'] = node_type_to_size[
+                    node_type]
+            # Adding static background nodes to each frame
+            for i in range(len(fig.frames)):
+                fig.frames[i].data = fig.data
+                
+            return fig
+
+        fig_scatter = adjust_node_color_size(fig_scatter)
+
+        embedding_test_all = []
+
+        for idx_snapshot, snapshot_name in enumerate(snapshot_names):
+
+            # Original temporal node embeddings to be projected at snapshot `idx_snapshot`
+
+            try:
+                # (#reference_nodes, embed_dim)
+                z_reference_embeds = z[idx_snapshot,
+                                     idx_reference_node, :]
+
+            except:
+                raise ValueError(f"Snapshot {idx_snapshot} does not exist")
+
+            z_projected_embeds: np.ndarray = z[idx_snapshot,
+                                             idx_projected_nodes,
+                                             :]
+
+            cos_sim_mat = pairwise_cos_sim(z_projected_embeds,
+                                           z_reference_embeds, device)
+
+            z_projected_coords_li = []
+
+            # Vectorize inner loop
+            all_possible_idx_reference_node = torch.tensor(
+                [reference_node2idx.get(node, -1)
+                 for node in projected_nodes], device=device)
+
+            # Compute top-k values for all nodes at once
+            cos_sim_topk_values, cos_sim_topk_indices = cos_sim_mat.topk(nn + 1,
+                                                                         largest=True)
+
+            mask = (cos_sim_topk_indices != all_possible_idx_reference_node[:,
+                                            None])
+            # For each row, keep the first nn `True`
+            mask = mask & (torch.concat(
+                [torch.ones((mask.shape[0], nn), dtype=torch.bool, device=device),
+                 (mask.sum(dim=1) <= nn).reshape(-1, 1)], dim=1))
+
+            cos_sim_topk_values = cos_sim_topk_values[mask].reshape(-1,
+                                                                    nn).cpu().numpy()
+            cos_sim_topk_indices = cos_sim_topk_indices[mask].reshape(-1,
+                                                                      nn).cpu().numpy()
+
+            z_projected_coords = np.array(
+                embedding_train[cos_sim_topk_indices].tolist()).mean(axis=1)
+
+            # Algorithm 1 Line 12 (Vectorized)
+            embedding_test = embedding_train[
+                                 all_possible_idx_reference_node.cpu()] * interpolation + z_projected_coords * (
+                                         1 - interpolation)
+
+            if DEBUG:
+                print("[Sanity Check] The following should print True:",
+                      np.allclose(embedding_test, embedding_test2.__array__()))
+
+            # if DEBUG:
+            for i, node in enumerate(projected_nodes):
+                idx_node = node2idx[node]
+
+                if node_presence[idx_snapshot, idx_node]:
+                    highlighted_idx_node_coords['x'][node] += [
+                        embedding_test[i][0]]
+                    highlighted_idx_node_coords['y'][node] += [
+                        embedding_test[i][1]]
+                    highlighted_idx_node_coords[const.IDX_SNAPSHOT][
+                        node] += [
+                        idx_snapshot]
+
+            embedding_test_all += [embedding_test]
+
+        embedding_test_all = np.stack(embedding_test_all)
+
+        colors = get_colors(len(projected_nodes))
+        data = []
+
+        # Initialize the figure with the background dots
+        fig = go.Figure()
+
+        for trace in fig_scatter.data:
+            fig.add_trace(trace)
+        
+        # Copy over frames/layout from original, layout is for the UI
+        fig.frames = fig_scatter.frames
+        fig.layout = fig_scatter.layout
+        
+        dataframes = {}
+
+        for idx, node in enumerate(
+                tqdm(projected_nodes, desc=f"Adding trajectories")):
+            num_total_snapshots = len(
+                highlighted_idx_node_coords[const.IDX_SNAPSHOT][node])
+
+            idx_node = node2idx[node]
+
+            if len(highlighted_idx_node_coords['x'][node]) < 1 or len(
+                    highlighted_idx_node_coords['y'][node]) < 1:
+                raise ValueError(f"{node} has no coordinates")
+
+            hover_name = [f"Node: {node} | Snapshot: {snap}" for x, snap in
+                          zip(highlighted_idx_node_coords[
+                                  const.IDX_SNAPSHOT][
+                                  node], snapshot_names)]
+
+            display_name = [f"{node} ({snap})" for i, (x, snap) in
+                            enumerate(zip(highlighted_idx_node_coords[
+                                              const.IDX_SNAPSHOT][
+                                              node], snapshot_names))]
+
+            if len(snapshot_names) <= 10:
+                display_name = display_name
+            elif len(snapshot_names) <= 20:
+                display_name = [name if i % 3 == 0 else "" for i, name in
+                                enumerate(display_name)]
+            else:
+                display_name = [name if i % 10 == 0 else "" for i, name in
+                                enumerate(display_name)]
+
+            df = pd.DataFrame({
+                'x': embedding_test_all[:, idx, 0][
+                    node_presence[:, idx_node]],
+                'y': embedding_test_all[:, idx, 1][
+                    node_presence[:, idx_node]],
+                const.IDX_SNAPSHOT:
+                    node_presence[:, idx_node].nonzero()[0],
+                'display_name': display_name,
+                "hover_name": hover_name,
+                'node_color': [colors[idx]] * (num_total_snapshots),
+            }, index=np.arange(num_total_snapshots))
+            df['node'] = node
+
+            if metadata_df is not None:
+                df = pd.merge(df, right=metadata_df, on="node")
+                df.rename(
+                    {field: f'hover_data_{i}' for i, field in
+                     enumerate(fields)},
+                    axis=1, inplace=True)
+
+            dataframes[str(node)] = df
+
+            if dataset_name == "Science2013Ant":
+                projected_node_name = f"{node} ({annotation.get(node, '')})"
+
+            elif dataset_name == "DGraphFin":
+                if node2label[node] == 0:
+                    projected_node_name = f"{node} (Normal)"
+
+                elif node2label[node] == 1:
+                    projected_node_name = f"{node} (Fraud)"
+
+                elif node2label[node] in [2, 3]:
+                    projected_node_name = f"{node} (Background)"
+
+                else:
+                    raise ValueError(node2label[node])
+
+
+            else:
+                projected_node_name = str(node)
+
+            # Traces in sequence 0-num_animation_frames
+            traces_of_line = [px.line(df.loc[0:i], x='x', y='y', hover_name='hover_name',
+                               text="display_name", 
+                               color='node_color', 
+                               labels=df.loc[0:i]['node'],
+                               hover_data={
+                                   f'hover_data_{i}': True for i, field in enumerate(fields)
+                                   }
+                                ).data[0] for i in range(num_animation_frames + 1)]
+
+            fig_line = px.line(df, x='x', y='y', hover_name='hover_name',
+                               text="display_name",
+                                 color='node_color',
+                               animation_frame=const.IDX_SNAPSHOT, animation_group='hover_name',
+                               labels=df["node"],
+                               hover_data={
+                                   f'hover_data_{i}': True for i, field in
+                                   enumerate(fields)
+                               }
+                               )
+
+            if len(fig_line.data) == 0:
+                continue
+
+            try:
+                fig_line.data[0].line.color = colors[idx]
+
+                fig_line.data[0].line.width = 5
+                fig_line.data[0].marker.size = 6
+
+                # Change the displayed name in the legend
+                fig_line.data[0]['name'] = projected_node_name
+
+                fig_line.data[0].hovertemplate = get_hovertemplate(
+                    fields_in_customdata=fields, is_trajectory=True)
+                print(get_hovertemplate(fields_in_customdata=fields, is_trajectory=True))
+                for frame in traces_of_line:
+                    frame.line.color = colors[idx]
+                    frame.line.width = 5
+                    frame.marker.size = 20
+
+                    # Change the displayed name in the legend
+                    frame['name'] = projected_node_name
+
+                    frame.hovertemplate = get_hovertemplate(
+                        fields_in_customdata=fields, is_trajectory=True)
+                    
+                # default frames are single points, need to rewrite them as lines up until that point
+                frames = [
+                    go.Frame(data=traces_of_line[i], name=str(i))
+                    for i in range(num_animation_frames + 1)]
+                fig_line.frames = frames
+
+
+            except:
+                traceback.print_exc()
+
+
+            for trace in fig_line.data:
+                fig = fig.add_trace(trace)
+
+            frames = [
+                go.Frame(data=f.data + fig_line.frames[i].data, name=f.name)
+                for i, f in enumerate(fig.frames)]
+            fig.frames = frames  
+
+        # Write all pd.Dataframe's to Excel outside the loop
+        mode = 'a' if osp.exists(path_coords) else 'w'
+
+        if len(dataframes) >= 100:
+            # If #nodes >= 100, loading/saving to excel will take too much time.
+            with open(osp.join(visual_dir, f"{visualization_name}.pkl"),
+                      'wb') as f:
+                pickle.dump(dataframes, f)
+
+        else:
+            with pd.ExcelWriter(path_coords, engine='openpyxl', mode=mode,
+                                if_sheet_exists='replace') as writer:
+                for sheet, df in dataframes.items():
+                    df.to_excel(writer, sheet_name=sheet, index=False)
+
+        # fig = go.Figure(data=data + fig_scatter.data)
+
+        fig.update_layout(
+            plot_bgcolor='white',  # Set the background color to white
+            xaxis=dict(showticklabels=False),  # Hide x-axis tick labels
+            yaxis=dict(showticklabels=False),  # Hide y-axis tick labels
+            xaxis_showgrid=True,  # Show x-axis grid lines
+            yaxis_showgrid=True
+        )
+
+        # fig.data = fig.frames[0].data
+        # Something goes wrong with the data in the initial set and they can't map properly to the frames, causing viz issues.
+        # Recreating the Figure with the first frame as the data
+        # for fig.frames[0].data
+        # Make everything not default displayed except the background and first two paths, or first one path if there is also anomoly cases
+        for data in fig.frames[0].data[3:]:
+            data.visible = 'legendonly'
+        fig = go.Figure(data=fig.frames[0].data, frames=fig.frames, layout=fig.layout)
+        fig.write_html(
+            osp.join(visual_dir, f"Trajectory_{visualization_name}.html"))
+
+        """
+        To load the plot, use:
+        fig = pio.read_json(osp.join(visual_dir, f"Trajectory_{visualization_name}.json"))
+        """
+        print('writing json to: ', osp.join(args.visual_dir,
+                                     f"Trajectory_{visualization_name}.json"))
+        
+        pio.write_json(fig, osp.join(visual_dir,
+                                     f"Trajectory_{visualization_name}.json"))
+
+        return fig
+
+
+if __name__ == '__main__':
+    project_setup()
+
+    args = parse_args()
+    get_visualization_cache(dataset_name=args.dataset_name, device=args.device,
+                            model_name=args.model, visualization_dim=2,
+                            visualization_model_name=args.visualization_model)