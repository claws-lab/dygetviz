"""Run the Dash server to interactively add nodes to the visualization.
Plot using [Dash](https://dash.plotly.com/)
"""

import os.path as osp
import os

import dash
import dash_bootstrap_components as dbc
import numpy as np
import pandas as pd
import plotly.graph_objects as go
import plotly.io as pio
from dash import dcc, html
from dash.dependencies import Input, Output, State
from tqdm import tqdm

import const
import const_viz
from arguments import parse_args
from data.dataloader import load_data, load_data_description
from utils.utils_misc import project_setup
from utils.utils_visual import get_colors, get_nodes_and_options

args = parse_args()
<<<<<<< HEAD

=======
>>>>>>> 573a5bf7
project_setup()
dataset_names = ['Chickenpox', 'BMCBioinformatics2021', 'Reddit', 'DGraphFin', 'HistWords-EN-GNN']
dataset_data = {}
# Storing all dataset information for quick access (from the load_data() function and the trajectory information)
for dataset_name in dataset_names:
    print(f"Loading data for {dataset_name}...")
    data = load_data(dataset_name)
    visual_dir = osp.join(args.output_dir, "visual", dataset_name)
    nodes, node2trace, label2colors, options, cached_figure = get_nodes_and_options(data, visual_dir)
    try:
        with open(osp.join("data", dataset_name, "data_descriptions.md"), 'r') as file:
            markdown = file.read()
    except:
        markdown = "No description yet"
        

    # Can refactor this into one dict later...
<<<<<<< HEAD

    dataset_description = load_data_description(dataset_name, args)

    dataset_data[dataset_name] = {"data": data, "nodes": nodes, "node2trace": node2trace, "label2colors":
        label2colors,  "options": options, "cached_figure": cached_figure, "dataset_description": dataset_description}
=======
    dataset_data[dataset_name] = {"data": data, "nodes": nodes, "node2trace": node2trace, "label2colors": label2colors,  "options": options, "cached_figure": cached_figure, "markdown": markdown }
>>>>>>> 573a5bf7

print("Start the app ...")
app = dash.Dash(__name__, external_stylesheets=[dbc.themes.BOOTSTRAP])
with open('dygetviz/static/Plotly_Button_Explanations.html', 'r') as file:
    plotly_button_explanations = file.read()


app.title = f"DyGetViz | Dynamic Graph Embedding Trajectories Visualization Dashboard"


app.layout = html.Div(
    [   # Title
        html.H1(f"Dataset: {dataset_names[0]}",
                id='dataset-title',
                className="text-center mb-4",
                style={
                    'color': '#2c3e50',
                    'fontWeight': 'bold'
                }),

        # Dropdown Row
        dbc.Row(
            [dbc.Col(
                    [
                        dbc.Label("Select Dataset:",
                                  className="form-label mb-2",
                                  style={
                                      'font-weight': 'bold',
                                      'color': '#34495e',
                                      'width': '100%'
                                  }),
                    ],
                    className="right",
                    width=2,
                ),
                dbc.Col(
                    [
                        dcc.Dropdown(
                            id='dataset-selector',
                            options=dataset_names,
                            value=dataset_names[0],
                            searchable=False,
                            clearable=False,
                            style={
                                'width': '100%'
                            }),
                    ],
                    className="right",
                    width=3,
                ),
                dbc.Col(
                    [
                        dbc.Label("Add a trajectory:",
                                  className="form-label mb-2",
                                  id="note-trajectory",
                                  style={
                                      'font-weight': 'bold',
                                      'color': '#34495e',
                                      'width': '100%'
                                  }),
                    ],
                    className="right",
                    width=2,
                ),
                dbc.Col(
                    [
                        dcc.Dropdown(
                            id='add-trajectory',
                            options=options,
                            value='',
                            multi=True,
                            placeholder="Select a node",
                            style={
                                'width': '100%'
                            },
                            clearable=True
                        )
                    ],
                    className="center mb-4",
                    # margin-bottom to give some space below
                    width=4
                )
            ],
            className="text-center mb-4"
            # margin-bottom to give some space below the row
        ),

        # Graph
        dcc.Graph(
            id='dygetviz',
            style={
                'width': '90%',
                'height': '700px',
                'boxShadow': '0 4px 6px rgba(0, 0, 0, 0.1)'
                # A subtle shadow for depth
            },
            className="text-center",
        ),
        # html.Div("✨: a category. \n\"(1)\": a node label.", id="note"),

        # Store the nodes in `trajectory_names`
        dcc.Store(
            id='trajectory-names-store',
            data=[]),
        dbc.Row([
            dbc.Col([
                html.H3(f"Dataset Introduction", className="text-center"),
<<<<<<< HEAD
                # html.P("", className="text-center", id='dataset-description',),
                dcc.Markdown("", className="text-left", id='dataset-description', dangerously_allow_html=True,
                             style={'text-align': 'left'}),

=======
                dcc.Markdown(dataset_data[dataset_names[0]]['markdown'], id='data-desc', dangerously_allow_html=True),
>>>>>>> 573a5bf7
            ]),

            dbc.Col([
                html.H3(f"Panel", className="text-center"),

                html.Iframe(srcDoc=plotly_button_explanations,
                            style={"width": "100%", "height": "500px"})
            ])
        ]),
    ])



# Callback to update dataset description
@app.callback(
    Output('dataset-description', 'children'),
    Input('dataset-selector', 'value')
)
def update_dataset_description(selected_dataset_name):
    description = load_data_description(selected_dataset_name, args)
    return description

def generate_node_profile(profile: pd.DataFrame):
    def f(x):
        ret = "<ul>"
        for field in x.index:
            ret += f"<li>{field}: {x[field]}</li>"
        ret += "</ul>"
        return ret

    profile['description'] = profile.apply(f, axis=1)
    return profile

def add_background(fig, figure_name2trace, node2trace, plot_anomaly_labels, cached_frames):
    if figure_name2trace.get("background") is None:
        trace = node2trace['background']
        # trace.hovertemplate = HOVERTEMPLATE
        fig.add_trace(trace)
    if figure_name2trace.get("background") is None and plot_anomaly_labels:
        trace = node2trace['anomaly']
        fig.add_trace(trace)
    print("adding cached frames", cached_frames)
    fig.frames = cached_frames

def add_traces(fig, figure_name2trace):
    for name, trace in figure_name2trace.items():
        if name not in {"background"}:
            fig.add_trace(trace)

# List to keep track of current annotations
annotations = []

def convert_scatter_to_scattergl(scatter):
    line = { "color": scatter.line.color, "dash": scatter.line.dash, "shape": scatter.line.shape, "width": scatter.line.width }
    marker = { "size": scatter.marker.size, 'symbol': scatter.marker.symbol}
    return go.Scattergl(x=scatter.x, y=scatter.y, xaxis=scatter.xaxis, yaxis=scatter.yaxis, customdata=scatter.customdata,
                        hovertemplate=scatter.hovertemplate, hovertext=scatter.hovertext, legendgroup=scatter.legendgroup, 
                        line= line, marker=marker, mode=scatter.mode, name=scatter.name, showlegend=scatter.showlegend,
                          selectedpoints=scatter.selectedpoints, text=scatter.text, textposition=scatter.textposition)
@app.callback(
    Output('dygetviz', 'figure'),
    Output('trajectory-names-store', 'data'),
    Output('add-trajectory', 'options'),
    Output('dataset-title', 'children'),
    Output('data-desc', 'children'),
    Input('dataset-selector', 'value'),
    Input('add-trajectory', 'value'),
    Input('dygetviz', 'clickData'),
    State('dygetviz', 'figure'),
    State('add-trajectory', 'options'),
    # Input('update-color-button', 'n_clicks'),
    # State('node-selector', 'value'),
    # State('color-picker', 'value'),

)
def update_graph(dataset_name, trajectory_names, clickData, current_figure, trajectory_options
                 # do_update_color, selected_node, selected_color,
    ):

    """
    
    :param trajectory_names: Names of the trajectories to be added into the visualization
    :param background_node_names: 
    :param do_update_color: 
    :param selected_node: 
    :param selected_color: 
    :param current_figure: figure from the previous update
    :return:
    """
    # visual_dir = osp.join(args.output_dir, "visual", dataset_name)
    # data = load_data(dataset_name)
    # data = dataset_data[dataset_name]['data']
    
    global_store_data = dataset_data[dataset_name]
    nodes, node2trace, label2colors, options, cached_figure = (global_store_data['nodes'], global_store_data['node2trace'], global_store_data['label2colors'], global_store_data['options'], global_store_data['cached_figure'])
    markdown = global_store_data['markdown']
    display_node_type: bool = global_store_data['data']["display_node_type"]
    node2label: dict = global_store_data['data']["node2label"]
    label2node: dict = global_store_data['data']["label2node"]
    plot_anomaly_labels: bool = global_store_data['data']['plot_anomaly_labels']
    title = [f"Dataset: {dataset_name}"]
    global annotations

    if not trajectory_names:
        trajectory_names = []

    ctx = dash.callback_context
    action_name = ctx.triggered[0]['prop_id'].split('.')[0]
    print(f"[Action]\t{action_name}")
    # This is the template for displaying metadata when hovering over a node


    # fig = go.Figure(data=cached_figure.data, cached_figure.frames, cached_figure.layout)
    fig = cached_figure
    fig.update_layout(
        plot_bgcolor='white',
        xaxis=dict(
            showgrid=False,
            zeroline=False,
            showline=False,
            showticklabels=False
        ),
        yaxis=dict(
            showgrid=False,
            zeroline=False,
            showline=False,
            showticklabels=False
        ),
    )

    if current_figure is None or action_name == 'dataset-selector':
        figure_name2trace = {}


    else:
        figure_name2trace = {trace['name']: trace for idx, trace in
                             enumerate(current_figure['data'])}
    if action_name == '' or action_name == 'dataset-selector':
        """Launch the app for the first time. 
        
        Only add the background nodes
        """
        fig = cached_figure
        
        # print(fig)

        return fig, trajectory_names, options, title, markdown



    if action_name == 'add-trajectory':

        """
        From Yiqiao: I am not sure if directly modifying `current_figure` is a good practice as it will modify the original object, which can lead to unexpected behavior. In Plotly, figures are mutable objects

        """

        fig = cached_figure



    elif action_name == 'dygetviz':
        # Add annotations when user clicks on a node
        """
                Upon clicking a node, if the node's display is on, we turn the display off. If its display is off, we turn the display on.
                """

        if clickData:
            del figure_name2trace['background']
            point_data = clickData['points'][0]
            point_idx = point_data['pointIndex']


            displayed_text = np.array(
                list(node2trace['background']['text'])).astype(
                '<U50')


            displayed_text[point_idx] = node2trace['background']['hovertext'][point_idx] if not displayed_text[point_idx] else ''

            node2trace['background']['text'] = tuple(displayed_text.tolist())


        #     point_name = df['name'].iloc[idx]
        #
        #     # Check if the point is already annotated
        #     existing_annotation = next((a for a in annotations if
        #                                 a['x'] == point_data['x'] and a['y'] ==
        #                                 point_data['y']), None)
        #
        #     if existing_annotation:
        #         # Remove existing annotation
        #         annotations.remove(existing_annotation)
        #     else:
        #         # Add new annotation
        #         annotations.append({
        #             'x': point_data['x'],
        #             'y': point_data['y'],
        #             'xref': 'x',
        #             'yref': 'y',
        #             'text': point_name,
        #             'showarrow': False
        #         })
        #
        # fig.update_layout(annotations=annotations)



    # print(fig)
    return fig, trajectory_names, trajectory_options, title, markdown


if __name__ == "__main__":

    print(const.DYGETVIZ)

    """
    `dev_tools_hot_reload`: disable hot-reloading. The code is not reloaded when the file is changed. Setting it to `True` will be very slow.
    """
    app.run_server(debug=True, 
                   dev_tools_hot_reload=False, use_reloader=False,
                   port=args.port)
<|MERGE_RESOLUTION|>--- conflicted
+++ resolved
@@ -1,392 +1,383 @@
-"""Run the Dash server to interactively add nodes to the visualization.
-Plot using [Dash](https://dash.plotly.com/)
-"""
-
-import os.path as osp
-import os
-
-import dash
-import dash_bootstrap_components as dbc
-import numpy as np
-import pandas as pd
-import plotly.graph_objects as go
-import plotly.io as pio
-from dash import dcc, html
-from dash.dependencies import Input, Output, State
-from tqdm import tqdm
-
-import const
-import const_viz
-from arguments import parse_args
-from data.dataloader import load_data, load_data_description
-from utils.utils_misc import project_setup
-from utils.utils_visual import get_colors, get_nodes_and_options
-
-args = parse_args()
-<<<<<<< HEAD
-
-=======
->>>>>>> 573a5bf7
-project_setup()
-dataset_names = ['Chickenpox', 'BMCBioinformatics2021', 'Reddit', 'DGraphFin', 'HistWords-EN-GNN']
-dataset_data = {}
-# Storing all dataset information for quick access (from the load_data() function and the trajectory information)
-for dataset_name in dataset_names:
-    print(f"Loading data for {dataset_name}...")
-    data = load_data(dataset_name)
-    visual_dir = osp.join(args.output_dir, "visual", dataset_name)
-    nodes, node2trace, label2colors, options, cached_figure = get_nodes_and_options(data, visual_dir)
-    try:
-        with open(osp.join("data", dataset_name, "data_descriptions.md"), 'r') as file:
-            markdown = file.read()
-    except:
-        markdown = "No description yet"
-        
-
-    # Can refactor this into one dict later...
-<<<<<<< HEAD
-
-    dataset_description = load_data_description(dataset_name, args)
-
-    dataset_data[dataset_name] = {"data": data, "nodes": nodes, "node2trace": node2trace, "label2colors":
-        label2colors,  "options": options, "cached_figure": cached_figure, "dataset_description": dataset_description}
-=======
-    dataset_data[dataset_name] = {"data": data, "nodes": nodes, "node2trace": node2trace, "label2colors": label2colors,  "options": options, "cached_figure": cached_figure, "markdown": markdown }
->>>>>>> 573a5bf7
-
-print("Start the app ...")
-app = dash.Dash(__name__, external_stylesheets=[dbc.themes.BOOTSTRAP])
-with open('dygetviz/static/Plotly_Button_Explanations.html', 'r') as file:
-    plotly_button_explanations = file.read()
-
-
-app.title = f"DyGetViz | Dynamic Graph Embedding Trajectories Visualization Dashboard"
-
-
-app.layout = html.Div(
-    [   # Title
-        html.H1(f"Dataset: {dataset_names[0]}",
-                id='dataset-title',
-                className="text-center mb-4",
-                style={
-                    'color': '#2c3e50',
-                    'fontWeight': 'bold'
-                }),
-
-        # Dropdown Row
-        dbc.Row(
-            [dbc.Col(
-                    [
-                        dbc.Label("Select Dataset:",
-                                  className="form-label mb-2",
-                                  style={
-                                      'font-weight': 'bold',
-                                      'color': '#34495e',
-                                      'width': '100%'
-                                  }),
-                    ],
-                    className="right",
-                    width=2,
-                ),
-                dbc.Col(
-                    [
-                        dcc.Dropdown(
-                            id='dataset-selector',
-                            options=dataset_names,
-                            value=dataset_names[0],
-                            searchable=False,
-                            clearable=False,
-                            style={
-                                'width': '100%'
-                            }),
-                    ],
-                    className="right",
-                    width=3,
-                ),
-                dbc.Col(
-                    [
-                        dbc.Label("Add a trajectory:",
-                                  className="form-label mb-2",
-                                  id="note-trajectory",
-                                  style={
-                                      'font-weight': 'bold',
-                                      'color': '#34495e',
-                                      'width': '100%'
-                                  }),
-                    ],
-                    className="right",
-                    width=2,
-                ),
-                dbc.Col(
-                    [
-                        dcc.Dropdown(
-                            id='add-trajectory',
-                            options=options,
-                            value='',
-                            multi=True,
-                            placeholder="Select a node",
-                            style={
-                                'width': '100%'
-                            },
-                            clearable=True
-                        )
-                    ],
-                    className="center mb-4",
-                    # margin-bottom to give some space below
-                    width=4
-                )
-            ],
-            className="text-center mb-4"
-            # margin-bottom to give some space below the row
-        ),
-
-        # Graph
-        dcc.Graph(
-            id='dygetviz',
-            style={
-                'width': '90%',
-                'height': '700px',
-                'boxShadow': '0 4px 6px rgba(0, 0, 0, 0.1)'
-                # A subtle shadow for depth
-            },
-            className="text-center",
-        ),
-        # html.Div("✨: a category. \n\"(1)\": a node label.", id="note"),
-
-        # Store the nodes in `trajectory_names`
-        dcc.Store(
-            id='trajectory-names-store',
-            data=[]),
-        dbc.Row([
-            dbc.Col([
-                html.H3(f"Dataset Introduction", className="text-center"),
-<<<<<<< HEAD
-                # html.P("", className="text-center", id='dataset-description',),
-                dcc.Markdown("", className="text-left", id='dataset-description', dangerously_allow_html=True,
-                             style={'text-align': 'left'}),
-
-=======
-                dcc.Markdown(dataset_data[dataset_names[0]]['markdown'], id='data-desc', dangerously_allow_html=True),
->>>>>>> 573a5bf7
-            ]),
-
-            dbc.Col([
-                html.H3(f"Panel", className="text-center"),
-
-                html.Iframe(srcDoc=plotly_button_explanations,
-                            style={"width": "100%", "height": "500px"})
-            ])
-        ]),
-    ])
-
-
-
-# Callback to update dataset description
-@app.callback(
-    Output('dataset-description', 'children'),
-    Input('dataset-selector', 'value')
-)
-def update_dataset_description(selected_dataset_name):
-    description = load_data_description(selected_dataset_name, args)
-    return description
-
-def generate_node_profile(profile: pd.DataFrame):
-    def f(x):
-        ret = "<ul>"
-        for field in x.index:
-            ret += f"<li>{field}: {x[field]}</li>"
-        ret += "</ul>"
-        return ret
-
-    profile['description'] = profile.apply(f, axis=1)
-    return profile
-
-def add_background(fig, figure_name2trace, node2trace, plot_anomaly_labels, cached_frames):
-    if figure_name2trace.get("background") is None:
-        trace = node2trace['background']
-        # trace.hovertemplate = HOVERTEMPLATE
-        fig.add_trace(trace)
-    if figure_name2trace.get("background") is None and plot_anomaly_labels:
-        trace = node2trace['anomaly']
-        fig.add_trace(trace)
-    print("adding cached frames", cached_frames)
-    fig.frames = cached_frames
-
-def add_traces(fig, figure_name2trace):
-    for name, trace in figure_name2trace.items():
-        if name not in {"background"}:
-            fig.add_trace(trace)
-
-# List to keep track of current annotations
-annotations = []
-
-def convert_scatter_to_scattergl(scatter):
-    line = { "color": scatter.line.color, "dash": scatter.line.dash, "shape": scatter.line.shape, "width": scatter.line.width }
-    marker = { "size": scatter.marker.size, 'symbol': scatter.marker.symbol}
-    return go.Scattergl(x=scatter.x, y=scatter.y, xaxis=scatter.xaxis, yaxis=scatter.yaxis, customdata=scatter.customdata,
-                        hovertemplate=scatter.hovertemplate, hovertext=scatter.hovertext, legendgroup=scatter.legendgroup, 
-                        line= line, marker=marker, mode=scatter.mode, name=scatter.name, showlegend=scatter.showlegend,
-                          selectedpoints=scatter.selectedpoints, text=scatter.text, textposition=scatter.textposition)
-@app.callback(
-    Output('dygetviz', 'figure'),
-    Output('trajectory-names-store', 'data'),
-    Output('add-trajectory', 'options'),
-    Output('dataset-title', 'children'),
-    Output('data-desc', 'children'),
-    Input('dataset-selector', 'value'),
-    Input('add-trajectory', 'value'),
-    Input('dygetviz', 'clickData'),
-    State('dygetviz', 'figure'),
-    State('add-trajectory', 'options'),
-    # Input('update-color-button', 'n_clicks'),
-    # State('node-selector', 'value'),
-    # State('color-picker', 'value'),
-
-)
-def update_graph(dataset_name, trajectory_names, clickData, current_figure, trajectory_options
-                 # do_update_color, selected_node, selected_color,
-    ):
-
-    """
-    
-    :param trajectory_names: Names of the trajectories to be added into the visualization
-    :param background_node_names: 
-    :param do_update_color: 
-    :param selected_node: 
-    :param selected_color: 
-    :param current_figure: figure from the previous update
-    :return:
-    """
-    # visual_dir = osp.join(args.output_dir, "visual", dataset_name)
-    # data = load_data(dataset_name)
-    # data = dataset_data[dataset_name]['data']
-    
-    global_store_data = dataset_data[dataset_name]
-    nodes, node2trace, label2colors, options, cached_figure = (global_store_data['nodes'], global_store_data['node2trace'], global_store_data['label2colors'], global_store_data['options'], global_store_data['cached_figure'])
-    markdown = global_store_data['markdown']
-    display_node_type: bool = global_store_data['data']["display_node_type"]
-    node2label: dict = global_store_data['data']["node2label"]
-    label2node: dict = global_store_data['data']["label2node"]
-    plot_anomaly_labels: bool = global_store_data['data']['plot_anomaly_labels']
-    title = [f"Dataset: {dataset_name}"]
-    global annotations
-
-    if not trajectory_names:
-        trajectory_names = []
-
-    ctx = dash.callback_context
-    action_name = ctx.triggered[0]['prop_id'].split('.')[0]
-    print(f"[Action]\t{action_name}")
-    # This is the template for displaying metadata when hovering over a node
-
-
-    # fig = go.Figure(data=cached_figure.data, cached_figure.frames, cached_figure.layout)
-    fig = cached_figure
-    fig.update_layout(
-        plot_bgcolor='white',
-        xaxis=dict(
-            showgrid=False,
-            zeroline=False,
-            showline=False,
-            showticklabels=False
-        ),
-        yaxis=dict(
-            showgrid=False,
-            zeroline=False,
-            showline=False,
-            showticklabels=False
-        ),
-    )
-
-    if current_figure is None or action_name == 'dataset-selector':
-        figure_name2trace = {}
-
-
-    else:
-        figure_name2trace = {trace['name']: trace for idx, trace in
-                             enumerate(current_figure['data'])}
-    if action_name == '' or action_name == 'dataset-selector':
-        """Launch the app for the first time. 
-        
-        Only add the background nodes
-        """
-        fig = cached_figure
-        
-        # print(fig)
-
-        return fig, trajectory_names, options, title, markdown
-
-
-
-    if action_name == 'add-trajectory':
-
-        """
-        From Yiqiao: I am not sure if directly modifying `current_figure` is a good practice as it will modify the original object, which can lead to unexpected behavior. In Plotly, figures are mutable objects
-
-        """
-
-        fig = cached_figure
-
-
-
-    elif action_name == 'dygetviz':
-        # Add annotations when user clicks on a node
-        """
-                Upon clicking a node, if the node's display is on, we turn the display off. If its display is off, we turn the display on.
-                """
-
-        if clickData:
-            del figure_name2trace['background']
-            point_data = clickData['points'][0]
-            point_idx = point_data['pointIndex']
-
-
-            displayed_text = np.array(
-                list(node2trace['background']['text'])).astype(
-                '<U50')
-
-
-            displayed_text[point_idx] = node2trace['background']['hovertext'][point_idx] if not displayed_text[point_idx] else ''
-
-            node2trace['background']['text'] = tuple(displayed_text.tolist())
-
-
-        #     point_name = df['name'].iloc[idx]
-        #
-        #     # Check if the point is already annotated
-        #     existing_annotation = next((a for a in annotations if
-        #                                 a['x'] == point_data['x'] and a['y'] ==
-        #                                 point_data['y']), None)
-        #
-        #     if existing_annotation:
-        #         # Remove existing annotation
-        #         annotations.remove(existing_annotation)
-        #     else:
-        #         # Add new annotation
-        #         annotations.append({
-        #             'x': point_data['x'],
-        #             'y': point_data['y'],
-        #             'xref': 'x',
-        #             'yref': 'y',
-        #             'text': point_name,
-        #             'showarrow': False
-        #         })
-        #
-        # fig.update_layout(annotations=annotations)
-
-
-
-    # print(fig)
-    return fig, trajectory_names, trajectory_options, title, markdown
-
-
-if __name__ == "__main__":
-
-    print(const.DYGETVIZ)
-
-    """
-    `dev_tools_hot_reload`: disable hot-reloading. The code is not reloaded when the file is changed. Setting it to `True` will be very slow.
-    """
-    app.run_server(debug=True, 
-                   dev_tools_hot_reload=False, use_reloader=False,
-                   port=args.port)
+"""Run the Dash server to interactively add nodes to the visualization.
+Plot using [Dash](https://dash.plotly.com/)
+"""
+
+import os.path as osp
+import os
+
+import dash
+import dash_bootstrap_components as dbc
+import numpy as np
+import pandas as pd
+import plotly.graph_objects as go
+import plotly.io as pio
+from dash import dcc, html
+from dash.dependencies import Input, Output, State
+from tqdm import tqdm
+
+import const
+import const_viz
+from arguments import parse_args
+from data.dataloader import load_data, load_data_description
+from utils.utils_misc import project_setup
+from utils.utils_visual import get_colors, get_nodes_and_options
+
+args = parse_args()
+
+project_setup()
+dataset_names = ['Chickenpox', 'BMCBioinformatics2021', 'Reddit', 'DGraphFin', 'HistWords-EN-GNN']
+dataset_data = {}
+# Storing all dataset information for quick access (from the load_data() function and the trajectory information)
+for dataset_name in dataset_names:
+    print(f"Loading data for {dataset_name}...")
+    data = load_data(dataset_name)
+    visual_dir = osp.join(args.output_dir, "visual", dataset_name)
+    nodes, node2trace, label2colors, options, cached_figure = get_nodes_and_options(data, visual_dir)
+    try:
+        with open(osp.join("data", dataset_name, "data_descriptions.md"), 'r') as file:
+            markdown = file.read()
+    except:
+        markdown = "No description yet"
+        
+
+    # Can refactor this into one dict later...
+
+    dataset_description = load_data_description(dataset_name, args)
+
+    # dataset_data[dataset_name] = {"data": data, "nodes": nodes, "node2trace": node2trace, "label2colors":
+    #     label2colors,  "options": options, "cached_figure": cached_figure, "dataset_description": dataset_description}
+    dataset_data[dataset_name] = {"data": data, "nodes": nodes, "node2trace": node2trace, "label2colors": label2colors,  "options": options, "cached_figure": cached_figure, "markdown": markdown }
+
+
+print("Start the app ...")
+app = dash.Dash(__name__, external_stylesheets=[dbc.themes.BOOTSTRAP])
+with open('dygetviz/static/Plotly_Button_Explanations.html', 'r') as file:
+    plotly_button_explanations = file.read()
+
+
+app.title = f"DyGetViz | Dynamic Graph Embedding Trajectories Visualization Dashboard"
+
+
+app.layout = html.Div(
+    [   # Title
+        html.H1(f"Dataset: {dataset_names[0]}",
+                id='dataset-title',
+                className="text-center mb-4",
+                style={
+                    'color': '#2c3e50',
+                    'fontWeight': 'bold'
+                }),
+
+        # Dropdown Row
+        dbc.Row(
+            [dbc.Col(
+                    [
+                        dbc.Label("Select Dataset:",
+                                  className="form-label mb-2",
+                                  style={
+                                      'font-weight': 'bold',
+                                      'color': '#34495e',
+                                      'width': '100%'
+                                  }),
+                    ],
+                    className="right",
+                    width=2,
+                ),
+                dbc.Col(
+                    [
+                        dcc.Dropdown(
+                            id='dataset-selector',
+                            options=dataset_names,
+                            value=dataset_names[0],
+                            searchable=False,
+                            clearable=False,
+                            style={
+                                'width': '100%'
+                            }),
+                    ],
+                    className="right",
+                    width=3,
+                ),
+                dbc.Col(
+                    [
+                        dbc.Label("Add a trajectory:",
+                                  className="form-label mb-2",
+                                  id="note-trajectory",
+                                  style={
+                                      'font-weight': 'bold',
+                                      'color': '#34495e',
+                                      'width': '100%'
+                                  }),
+                    ],
+                    className="right",
+                    width=2,
+                ),
+                dbc.Col(
+                    [
+                        dcc.Dropdown(
+                            id='add-trajectory',
+                            options=options,
+                            value='',
+                            multi=True,
+                            placeholder="Select a node",
+                            style={
+                                'width': '100%'
+                            },
+                            clearable=True
+                        )
+                    ],
+                    className="center mb-4",
+                    # margin-bottom to give some space below
+                    width=4
+                )
+            ],
+            className="text-center mb-4"
+            # margin-bottom to give some space below the row
+        ),
+
+        # Graph
+        dcc.Graph(
+            id='dygetviz',
+            style={
+                'width': '90%',
+                'height': '700px',
+                'boxShadow': '0 4px 6px rgba(0, 0, 0, 0.1)'
+                # A subtle shadow for depth
+            },
+            className="text-center",
+        ),
+        # html.Div("✨: a category. \n\"(1)\": a node label.", id="note"),
+
+        # Store the nodes in `trajectory_names`
+        dcc.Store(
+            id='trajectory-names-store',
+            data=[]),
+        dbc.Row([
+            dbc.Col([
+                html.H3(f"Dataset Introduction", className="text-center"),
+
+                # html.P("", className="text-center", id='data-desc',),
+                dcc.Markdown("", className="text-left", id='data-desc', dangerously_allow_html=True,
+                             style={'text-align': 'left'}),
+            ]),
+
+            dbc.Col([
+                html.H3(f"Panel", className="text-center"),
+
+                html.Iframe(srcDoc=plotly_button_explanations,
+                            style={"width": "100%", "height": "500px"})
+            ])
+        ]),
+    ])
+
+
+
+# Callback to update dataset description
+@app.callback(
+    Output('data-desc', 'children'),
+    Input('dataset-selector', 'value')
+)
+def update_dataset_description(selected_dataset_name):
+    description = load_data_description(selected_dataset_name, args)
+    return description
+
+def generate_node_profile(profile: pd.DataFrame):
+    def f(x):
+        ret = "<ul>"
+        for field in x.index:
+            ret += f"<li>{field}: {x[field]}</li>"
+        ret += "</ul>"
+        return ret
+
+    profile['description'] = profile.apply(f, axis=1)
+    return profile
+
+def add_background(fig, figure_name2trace, node2trace, plot_anomaly_labels, cached_frames):
+    if figure_name2trace.get("background") is None:
+        trace = node2trace['background']
+        # trace.hovertemplate = HOVERTEMPLATE
+        fig.add_trace(trace)
+    if figure_name2trace.get("background") is None and plot_anomaly_labels:
+        trace = node2trace['anomaly']
+        fig.add_trace(trace)
+    print("adding cached frames", cached_frames)
+    fig.frames = cached_frames
+
+def add_traces(fig, figure_name2trace):
+    for name, trace in figure_name2trace.items():
+        if name not in {"background"}:
+            fig.add_trace(trace)
+
+# List to keep track of current annotations
+annotations = []
+
+def convert_scatter_to_scattergl(scatter):
+    line = { "color": scatter.line.color, "dash": scatter.line.dash, "shape": scatter.line.shape, "width": scatter.line.width }
+    marker = { "size": scatter.marker.size, 'symbol': scatter.marker.symbol}
+    return go.Scattergl(x=scatter.x, y=scatter.y, xaxis=scatter.xaxis, yaxis=scatter.yaxis, customdata=scatter.customdata,
+                        hovertemplate=scatter.hovertemplate, hovertext=scatter.hovertext, legendgroup=scatter.legendgroup, 
+                        line= line, marker=marker, mode=scatter.mode, name=scatter.name, showlegend=scatter.showlegend,
+                          selectedpoints=scatter.selectedpoints, text=scatter.text, textposition=scatter.textposition)
+@app.callback(
+    Output('dygetviz', 'figure'),
+    Output('trajectory-names-store', 'data'),
+    Output('add-trajectory', 'options'),
+    Output('dataset-title', 'children'),
+    Output('data-desc', 'children'),
+    Input('dataset-selector', 'value'),
+    Input('add-trajectory', 'value'),
+    Input('dygetviz', 'clickData'),
+    State('dygetviz', 'figure'),
+    State('add-trajectory', 'options'),
+    # Input('update-color-button', 'n_clicks'),
+    # State('node-selector', 'value'),
+    # State('color-picker', 'value'),
+
+)
+def update_graph(dataset_name, trajectory_names, clickData, current_figure, trajectory_options
+                 # do_update_color, selected_node, selected_color,
+    ):
+
+    """
+    
+    :param trajectory_names: Names of the trajectories to be added into the visualization
+    :param background_node_names: 
+    :param do_update_color: 
+    :param selected_node: 
+    :param selected_color: 
+    :param current_figure: figure from the previous update
+    :return:
+    """
+    # visual_dir = osp.join(args.output_dir, "visual", dataset_name)
+    # data = load_data(dataset_name)
+    # data = dataset_data[dataset_name]['data']
+    
+    global_store_data = dataset_data[dataset_name]
+    nodes, node2trace, label2colors, options, cached_figure = (global_store_data['nodes'], global_store_data['node2trace'], global_store_data['label2colors'], global_store_data['options'], global_store_data['cached_figure'])
+    markdown = global_store_data['markdown']
+    display_node_type: bool = global_store_data['data']["display_node_type"]
+    node2label: dict = global_store_data['data']["node2label"]
+    label2node: dict = global_store_data['data']["label2node"]
+    plot_anomaly_labels: bool = global_store_data['data']['plot_anomaly_labels']
+    title = [f"Dataset: {dataset_name}"]
+    global annotations
+
+    if not trajectory_names:
+        trajectory_names = []
+
+    ctx = dash.callback_context
+    action_name = ctx.triggered[0]['prop_id'].split('.')[0]
+    print(f"[Action]\t{action_name}")
+    # This is the template for displaying metadata when hovering over a node
+
+
+    # fig = go.Figure(data=cached_figure.data, cached_figure.frames, cached_figure.layout)
+    fig = cached_figure
+    fig.update_layout(
+        plot_bgcolor='white',
+        xaxis=dict(
+            showgrid=False,
+            zeroline=False,
+            showline=False,
+            showticklabels=False
+        ),
+        yaxis=dict(
+            showgrid=False,
+            zeroline=False,
+            showline=False,
+            showticklabels=False
+        ),
+    )
+
+    if current_figure is None or action_name == 'dataset-selector':
+        figure_name2trace = {}
+
+
+    else:
+        figure_name2trace = {trace['name']: trace for idx, trace in
+                             enumerate(current_figure['data'])}
+    if action_name == '' or action_name == 'dataset-selector':
+        """Launch the app for the first time. 
+        
+        Only add the background nodes
+        """
+        fig = cached_figure
+        
+        # print(fig)
+
+        return fig, trajectory_names, options, title, markdown
+
+
+
+    if action_name == 'add-trajectory':
+
+        """
+        From Yiqiao: I am not sure if directly modifying `current_figure` is a good practice as it will modify the original object, which can lead to unexpected behavior. In Plotly, figures are mutable objects
+
+        """
+
+        fig = cached_figure
+
+
+
+    elif action_name == 'dygetviz':
+        # Add annotations when user clicks on a node
+        """
+                Upon clicking a node, if the node's display is on, we turn the display off. If its display is off, we turn the display on.
+                """
+
+        if clickData:
+            del figure_name2trace['background']
+            point_data = clickData['points'][0]
+            point_idx = point_data['pointIndex']
+
+
+            displayed_text = np.array(
+                list(node2trace['background']['text'])).astype(
+                '<U50')
+
+
+            displayed_text[point_idx] = node2trace['background']['hovertext'][point_idx] if not displayed_text[point_idx] else ''
+
+            node2trace['background']['text'] = tuple(displayed_text.tolist())
+
+
+        #     point_name = df['name'].iloc[idx]
+        #
+        #     # Check if the point is already annotated
+        #     existing_annotation = next((a for a in annotations if
+        #                                 a['x'] == point_data['x'] and a['y'] ==
+        #                                 point_data['y']), None)
+        #
+        #     if existing_annotation:
+        #         # Remove existing annotation
+        #         annotations.remove(existing_annotation)
+        #     else:
+        #         # Add new annotation
+        #         annotations.append({
+        #             'x': point_data['x'],
+        #             'y': point_data['y'],
+        #             'xref': 'x',
+        #             'yref': 'y',
+        #             'text': point_name,
+        #             'showarrow': False
+        #         })
+        #
+        # fig.update_layout(annotations=annotations)
+
+
+
+    # print(fig)
+    return fig, trajectory_names, trajectory_options, title, markdown
+
+
+if __name__ == "__main__":
+
+    print(const.DYGETVIZ)
+
+    """
+    `dev_tools_hot_reload`: disable hot-reloading. The code is not reloaded when the file is changed. Setting it to `True` will be very slow.
+    """
+    app.run_server(debug=True, 
+                   dev_tools_hot_reload=False, use_reloader=False,
+                   port=args.port)